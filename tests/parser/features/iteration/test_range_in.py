import pytest
from tests.setup_transaction_tests import chain as s, tester as t, ethereum_utils as u, check_gas, \
    get_contract_with_gas_estimation, get_contract, assert_tx_failed
from viper.exceptions import TypeMismatchException


def test_basic_in_list():
    code = """
def testin(x: num) -> bool:
    y = 1
    s = [1, 2, 3, 4]
    if (x + 1) in s:
        return True
    return False
    """

    c = get_contract(code)

    assert c.testin(0) is True
    assert c.testin(1) is True
    assert c.testin(2) is True
    assert c.testin(3) is True
    assert c.testin(4) is False
    assert c.testin(5) is False
    assert c.testin(-1) is False


def test_in_storage_list():
    code = """
allowed: num[10]

def in_test(x: num) -> bool:
    self.allowed = [0, 1, 2, 3, 4, 5, 6, 7, 8, 9]
    if x in self.allowed:
        return True
    return False
    """

    c = get_contract(code)

    assert c.in_test(1) is True
    assert c.in_test(9) is True
    assert c.in_test(11) is False
    assert c.in_test(-1) is False
    assert c.in_test(32000) is False


def test_cmp_in_list():
    code = """
def in_test(x: num) -> bool:
    if x in [9, 7, 6, 5]:
        return True
    return False
    """

    c = get_contract(code)

    assert c.in_test(1) is False
    assert c.in_test(-7) is False
    assert c.in_test(-9) is False
    assert c.in_test(5) is True
    assert c.in_test(7) is True


def test_mixed_in_list(assert_compile_failed):
    code = """
def testin() -> bool:
    s = [1, 2, 3, 4]
    if "test" in s:
        return True
    return False
    """
<<<<<<< HEAD
    with pytest.raises(TypeMismatchException):
        get_contract(code)


def test_ownership(assert_tx_failed):
    code = """

owners: address[2]

def __init__():
    self.owners[0] = msg.sender

def set_owner(i: num, new_owner: address):
    assert msg.sender in self.owners
    self.owners[i] = new_owner

def is_owner() -> bool:
    return msg.sender in self.owners
    """

    c = get_contract(code)

    assert c.is_owner() is True  # contract creator is owner.
    assert c.is_owner(sender=t.k1) is False  # no one else is.

    # only an owner may set another owner.
    assert_tx_failed(lambda: c.set_owner(1, t.a1, sender=t.k1))

    c.set_owner(1, t.a1)
    assert c.is_owner(sender=t.k1) is True

    # Owner in place 0 can be replaced.
    c.set_owner(0, t.a1)
    assert c.is_owner() is False
=======

    assert_compile_failed(lambda: get_contract(code), TypeMismatchException)
>>>>>>> 0b9062bb
<|MERGE_RESOLUTION|>--- conflicted
+++ resolved
@@ -70,9 +70,7 @@
         return True
     return False
     """
-<<<<<<< HEAD
-    with pytest.raises(TypeMismatchException):
-        get_contract(code)
+    assert_compile_failed(lambda: get_contract(code), TypeMismatchException)
 
 
 def test_ownership(assert_tx_failed):
@@ -104,8 +102,4 @@
 
     # Owner in place 0 can be replaced.
     c.set_owner(0, t.a1)
-    assert c.is_owner() is False
-=======
-
-    assert_compile_failed(lambda: get_contract(code), TypeMismatchException)
->>>>>>> 0b9062bb
+    assert c.is_owner() is False