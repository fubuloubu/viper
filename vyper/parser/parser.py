import ast
import tokenize
import io

from tokenize import OP, NAME, TokenInfo

from vyper.exceptions import (
    InvalidLiteralException,
    StructureException,
    TypeMismatchException,
    VariableDeclarationException,
)
from vyper.function_signature import (
    FunctionSignature,
    VariableRecord,
    ContractRecord,
)
from vyper.signatures.event_signature import (
    EventSignature,
)
from vyper.premade_contracts import (
    premade_contracts,
)
from .stmt import Stmt
from .expr import Expr
from .context import Context
from .parser_utils import LLLnode
from .parser_utils import (
    get_length,
    getpos,
    make_byte_array_copier,
    add_variable_offset,
    base_type_conversion,
    unwrap_location,
    byte_array_to_num,
)
from vyper.types import (
    BaseType,
    ByteArrayType,
    ListType,
    MappingType,
    NullType,
    StructType,
    TupleType,
)
from vyper.types import (
    get_size_of_type,
    is_base_type,
    parse_type,
    ceil32,
)
from vyper.utils import (
    MemoryPositions,
    LOADED_LIMIT_MAP,
    string_to_bytes,
    valid_global_keywords,
)
from vyper.utils import (
    bytes_to_int,
    calc_mem_gas,
    is_varname_valid,
)


if not hasattr(ast, 'AnnAssign'):
    raise Exception("Requires python 3.6 or higher for annotation support")


# Converts code to parse tree
def parse(code):
    code = pre_parser(code)
    o = ast.parse(code)
    decorate_ast_with_source(o, code)
    o = resolve_negative_literals(o)
    return o.body


# Minor pre-parser checks.
def pre_parser(code):
    result = []

    g = tokenize.tokenize(io.BytesIO(code.encode('utf-8')).readline)
    for token in g:

        # Alias contract definition to class definition.
        if (token.type, token.string, token.start[1]) == (NAME, "contract", 0):
            token = TokenInfo(token.type, "class", token.start, token.end, token.line)
        # Prevent semi-colon line statements.
        elif (token.type, token.string) == (OP, ";"):
            raise StructureException("Semi-colon statements not allowed.", token.start)

        result.append(token)
    return tokenize.untokenize(result).decode('utf-8')


# Parser for a single line
def parse_line(code):
    o = ast.parse(code).body[0]
    decorate_ast_with_source(o, code)
    o = resolve_negative_literals(o)
    return o


# Decorate every node of an AST tree with the original source code.
# This is necessary to facilitate error pretty-printing.
def decorate_ast_with_source(_ast, code):

    class MyVisitor(ast.NodeVisitor):
        def visit(self, node):
            self.generic_visit(node)
            node.source_code = code

    MyVisitor().visit(_ast)


def resolve_negative_literals(_ast):

    class RewriteUnaryOp(ast.NodeTransformer):
        def visit_UnaryOp(self, node):
            if isinstance(node.op, ast.USub) and isinstance(node.operand, ast.Num):
                node.operand.n = 0 - node.operand.n
                return node.operand
            else:
                return node

    return RewriteUnaryOp().visit(_ast)


# Make a getter for a variable. This function gives an output that
# contains lists of 4-tuples:
# (i) the tail of the function name for the getter
# (ii) the code for the arguments that the function takes
# (iii) the code for the return
# (iv) the output type
#
# Here is an example:
#
# Input: my_variable: {foo: int128, bar: decimal[5]}
#
# Output:
#
# [('__foo', '', '.foo', 'int128'),
#  ('__bar', 'arg0: int128, ', '.bar[arg0]', 'decimal')]
#
# The getters will have code:
# def get_my_variable__foo() -> int128: return self.foo
# def get_my_variable__bar(arg0: nun) -> decimal: return self.bar[arg0]

def _mk_getter_helper(typ, depth=0):
    # Base type and byte array type: do not extend the getter function
    # name, add no input arguments, add nothing to the return statement,
    # output type is the base type
    if isinstance(typ, BaseType):
        return [("", "", "", repr(typ))]
    elif isinstance(typ, ByteArrayType):
        return [("", "", "", repr(typ))]
    # List type: do not extend the getter name, add an input argument for
    # the index in the list, add an item access to the return statement
    elif isinstance(typ, ListType):
        o = []
        for funname, head, tail, base in _mk_getter_helper(typ.subtype, depth + 1):
            o.append((funname, ("arg%d: int128, " % depth) + head, ("[arg%d]" % depth) + tail, base))
        return o
    # Mapping type: do not extend the getter name, add an input argument for
    # the key in the map, add a value access to the return statement
    elif isinstance(typ, MappingType):
        o = []
        for funname, head, tail, base in _mk_getter_helper(typ.valuetype, depth + 1):
            o.append((funname, ("arg%d: %r, " % (depth, typ.keytype)) + head, ("[arg%d]" % depth) + tail, base))
        return o
    # Struct type: for each member variable, make a separate getter, extend
    # its function name with the name of the variable, do not add input
    # arguments, add a member access to the return statement
    elif isinstance(typ, StructType):
        o = []
        for k, v in typ.members.items():
            for funname, head, tail, base in _mk_getter_helper(v, depth):
                o.append(("__" + k + funname, head, "." + k + tail, base))
        return o
    else:
        raise Exception("Unexpected type")


# Make a list of getters for a given variable name with a given type
def mk_getter(varname, typ):
    funs = _mk_getter_helper(typ)
    return ["""@public\n@constant\ndef %s%s(%s) -> %s: return self.%s%s""" % (varname, funname, head.rstrip(', '), base, varname, tail)
            for (funname, head, tail, base) in funs]


def add_contract(code):
    _defs = []
    for item in code:
        # Function definitions
        if isinstance(item, ast.FunctionDef):
            _defs.append(item)
        else:
            raise StructureException("Invalid contract reference", item)
    return _defs


def get_item_name_and_attributes(item, attributes):
    if isinstance(item, ast.Name):
        return item.id, attributes
    elif isinstance(item, ast.AnnAssign):
        return get_item_name_and_attributes(item.annotation, attributes)
    elif isinstance(item, ast.Subscript):
        return get_item_name_and_attributes(item.value, attributes)
    # elif ist
    elif isinstance(item, ast.Call):
        attributes[item.func.id] = True
        # Raise for multiple args
        if len(item.args) != 1:
            raise StructureException("%s expects one arg (the type)" % item.func.id)
        return get_item_name_and_attributes(item.args[0], attributes)
    return None, attributes


def add_globals_and_events(_contracts, _defs, _events, _getters, _globals, item):
    item_attributes = {"public": False, "modifiable": False, "static": False}
    if not (isinstance(item.annotation, ast.Call) and item.annotation.func.id == "event"):
        item_name, item_attributes = get_item_name_and_attributes(item, item_attributes)
        if not all([attr in valid_global_keywords for attr in item_attributes.keys()]):
            raise StructureException('Invalid global keyword used: %s' % item_attributes)
    if item.value is not None:
        raise StructureException('May not assign value whilst defining type', item)
    elif isinstance(item.annotation, ast.Call) and item.annotation.func.id == "event":
        if _globals or len(_defs):
            raise StructureException("Events must all come before global declarations and function definitions", item)
        _events.append(item)
    elif not isinstance(item.target, ast.Name):
        raise StructureException("Can only assign type to variable in top-level statement", item)
    # Check if variable name is reserved or invalid
    elif not is_varname_valid(item.target.id):
        raise VariableDeclarationException("Variable name invalid or reserved: ", item.target)
    # Check if global already exists, if so error
    elif item.target.id in _globals:
        raise VariableDeclarationException("Cannot declare a persistent variable twice!", item.target)
    elif len(_defs):
        raise StructureException("Global variables must all come before function definitions", item)
    # If the type declaration is of the form public(<type here>), then proceed with
    # the underlying type but also add getters
    elif isinstance(item.annotation, ast.Call) and item.annotation.func.id == "address":
        if item.annotation.args[0].id not in premade_contracts:
            raise VariableDeclarationException("Unsupported premade contract declaration", item.annotation.args[0])
        premade_contract = premade_contracts[item.annotation.args[0].id]
        _contracts[item.target.id] = add_contract(premade_contract.body)
        _globals[item.target.id] = VariableRecord(item.target.id, len(_globals), BaseType('address'), True)
    elif item_name in _contracts:
        if not item_attributes["modifiable"] and not item_attributes["static"]:
            raise StructureException("All contracts must have `modifiable` or `static` keywords: %s" % item_attributes)
        _globals[item.target.id] = ContractRecord(item_attributes["modifiable"], item.target.id, len(_globals), BaseType('address', item_name), True)
        if item_attributes["public"]:
            typ = BaseType('address', item_name)
            for getter in mk_getter(item.target.id, typ):
                _getters.append(parse_line('\n' * (item.lineno - 1) + getter))
                _getters[-1].pos = getpos(item)
    elif isinstance(item.annotation, ast.Call) and item.annotation.func.id == "public":
        if isinstance(item.annotation.args[0], ast.Name) and item_name in _contracts:
            typ = BaseType('address', item_name)
        else:
            typ = parse_type(item.annotation.args[0], 'storage')
        _globals[item.target.id] = VariableRecord(item.target.id, len(_globals), typ, True)
        # Adding getters here
        for getter in mk_getter(item.target.id, typ):
            _getters.append(parse_line('\n' * (item.lineno - 1) + getter))
            _getters[-1].pos = getpos(item)
    else:
        _globals[item.target.id] = VariableRecord(item.target.id, len(_globals), parse_type(item.annotation, 'storage'), True)
    return _contracts, _events, _globals, _getters


# Parse top-level functions and variables
def get_contracts_and_defs_and_globals(code):
    _contracts = {}
    _events = []
    _globals = {}
    _defs = []
    _getters = []
    for item in code:
        # Contract references
        if isinstance(item, ast.ClassDef):
            if _events or _globals or _defs:
                raise StructureException("External contract declarations must come before event declarations, global declarations, and function definitions", item)
            _contracts[item.name] = add_contract(item.body)
        # Statements of the form:
        # variable_name: type
        elif isinstance(item, ast.AnnAssign):
            _contracts, _events, _globals, _getters = add_globals_and_events(_contracts, _defs, _events, _getters, _globals, item)
        # Function definitions
        elif isinstance(item, ast.FunctionDef):
            if item.name in _globals:
                raise VariableDeclarationException("Function name shadowing a variable name: %s" % item.name)
            _defs.append(item)
        else:
            raise StructureException("Invalid top-level statement", item)
    return _contracts, _events, _defs + _getters, _globals


# Header code
initializer_list = ['seq', ['mstore', 28, ['calldataload', 0]]]
# Store limit constants at fixed addresses in memory.
initializer_list += [['mstore', pos, limit_size] for pos, limit_size in LOADED_LIMIT_MAP.items()]
initializer_lll = LLLnode.from_list(initializer_list, typ=None)


# Is a function the initializer?
def is_initializer(code):
    return code.name == '__init__'


# Get ABI signature
def mk_full_signature(code):
    o = []
    _contracts, _events, _defs, _globals = get_contracts_and_defs_and_globals(code)
    for code in _events:
        sig = EventSignature.from_declaration(code)
        o.append(sig.to_abi_dict())
    for code in _defs:
        sig = FunctionSignature.from_definition(code, _contracts)
        if not sig.private:
            o.append(sig.to_abi_dict())
    return o


def parse_events(sigs, _events):
    for event in _events:
        sigs[event.target.id] = EventSignature.from_declaration(event)
    return sigs


def parse_external_contracts(external_contracts, _contracts):
    for _contractname in _contracts:
        _contract_defs = _contracts[_contractname]
        _defnames = [_def.name for _def in _contract_defs]
        contract = {}
        if len(set(_defnames)) < len(_contract_defs):
            raise VariableDeclarationException("Duplicate function name: %s" % [name for name in _defnames if _defnames.count(name) > 1][0])
        for _def in _contract_defs:
            sig = FunctionSignature.from_definition(_def)
            contract[sig.name] = sig
        external_contracts[_contractname] = contract
    return external_contracts


def parse_other_functions(o, otherfuncs, _globals, sigs, external_contracts, origcode, runtime_only=False):
    sub = ['seq', initializer_lll]
    add_gas = initializer_lll.gas
    for _def in otherfuncs:
        sub.append(parse_func(_def, _globals, {**{'self': sigs}, **external_contracts}, origcode))  # noqa E999
        sub[-1].total_gas += add_gas
        add_gas += 30
        sig = FunctionSignature.from_definition(_def, external_contracts)
        sig.gas = sub[-1].total_gas
        sigs[sig.name] = sig
    if runtime_only:
        return sub
    else:
        o.append(['return', 0, ['lll', sub, 0]])
        return o


# Main python parse tree => LLL method
def parse_tree_to_lll(code, origcode, runtime_only=False):
    _contracts, _events, _defs, _globals = get_contracts_and_defs_and_globals(code)
    _names = [_def.name for _def in _defs] + [_event.target.id for _event in _events]
    # Checks for duplicate function / event names
    if len(set(_names)) < len(_names):
        raise VariableDeclarationException("Duplicate function or event name: %s" % [name for name in _names if _names.count(name) > 1][0])
    # Initialization function
    initfunc = [_def for _def in _defs if is_initializer(_def)]
    # Regular functions
    otherfuncs = [_def for _def in _defs if not is_initializer(_def)]
    sigs = {}
    external_contracts = {}
    # Create the main statement
    o = ['seq']
    if _events:
        sigs = parse_events(sigs, _events)
    if _contracts:
        external_contracts = parse_external_contracts(external_contracts, _contracts)
    # If there is an init func...
    if initfunc:
        o.append(['seq', initializer_lll])
        o.append(parse_func(initfunc[0], _globals, {**{'self': sigs}, **external_contracts}, origcode))
    # If there are regular functions...
    if otherfuncs:
        o = parse_other_functions(o, otherfuncs, _globals, sigs, external_contracts, origcode, runtime_only)
    return LLLnode.from_list(o, typ=None)


# Checks that an input matches its type
def make_clamper(datapos, mempos, typ, is_init=False):
    if not is_init:
        data_decl = ['calldataload', ['add', 4, datapos]]
        copier = lambda pos, sz: ['calldatacopy', mempos, ['add', 4, pos], sz]
    else:
        data_decl = ['codeload', ['add', '~codelen', datapos]]
        copier = lambda pos, sz: ['codecopy', mempos, ['add', '~codelen', pos], sz]
    # Numbers: make sure they're in range
    if is_base_type(typ, 'int128'):
        return LLLnode.from_list(['clamp', ['mload', MemoryPositions.MINNUM], data_decl, ['mload', MemoryPositions.MAXNUM]],
                                 typ=typ, annotation='checking int128 input')
    # Booleans: make sure they're zero or one
    elif is_base_type(typ, 'bool'):
        return LLLnode.from_list(['uclamplt', data_decl, 2], typ=typ, annotation='checking bool input')
    # Addresses: make sure they're in range
    elif is_base_type(typ, 'address'):
        return LLLnode.from_list(['uclamplt', data_decl, ['mload', MemoryPositions.ADDRSIZE]], typ=typ, annotation='checking address input')
    # Bytes: make sure they have the right size
    elif isinstance(typ, ByteArrayType):
        return LLLnode.from_list(['seq',
                                    copier(data_decl, 32 + typ.maxlen),
                                    ['assert', ['le', ['calldataload', ['add', 4, data_decl]], typ.maxlen]]],
                                 typ=None, annotation='checking bytearray input')
    # Lists: recurse
    elif isinstance(typ, ListType):
        o = []
        for i in range(typ.count):
            offset = get_size_of_type(typ.subtype) * 32 * i
            o.append(make_clamper(datapos + offset, mempos + offset, typ.subtype, is_init))
        return LLLnode.from_list(['seq'] + o, typ=None, annotation='checking list input')
    # Otherwise don't make any checks
    else:
        return LLLnode.from_list('pass')


# Parses a function declaration
def parse_func(code, _globals, sigs, origcode, _vars=None):
    if _vars is None:
        _vars = {}
    sig = FunctionSignature.from_definition(code, sigs)
    # Check for duplicate variables with globals
    for arg in sig.args:
        if arg.name in _globals:
            raise VariableDeclarationException("Variable name duplicated between function arguments and globals: " + arg.name)
    # Create a context
    context = Context(vars=_vars, globals=_globals, sigs=sigs,
                      return_type=sig.output_type, is_constant=sig.const, is_payable=sig.payable, origcode=origcode)
    # Copy calldata to memory for fixed-size arguments
    copy_size = sum([32 if isinstance(arg.typ, ByteArrayType) else get_size_of_type(arg.typ) * 32 for arg in sig.args])
    context.next_mem += copy_size
    if not len(sig.args):
        copier = 'pass'
    elif sig.name == '__init__':
        copier = ['codecopy', MemoryPositions.RESERVED_MEMORY, '~codelen', copy_size]
    else:
        copier = ['calldatacopy', MemoryPositions.RESERVED_MEMORY, 4, copy_size]
    clampers = [copier]
    # Add asserts for payable and internal
    if not sig.payable:
        clampers.append(['assert', ['iszero', 'callvalue']])
    if sig.private:
        clampers.append(['assert', ['eq', 'caller', 'address']])
    # Fill in variable positions
    for arg in sig.args:
        clampers.append(make_clamper(arg.pos, context.next_mem, arg.typ, sig.name == '__init__'))
        if isinstance(arg.typ, ByteArrayType):
            context.vars[arg.name] = VariableRecord(arg.name, context.next_mem, arg.typ, False)
            context.next_mem += 32 * get_size_of_type(arg.typ)
        else:
            context.vars[arg.name] = VariableRecord(arg.name, MemoryPositions.RESERVED_MEMORY + arg.pos, arg.typ, False)
    # Create "clampers" (input well-formedness checkers)
    # Return function body
    if sig.name == '__init__':
        o = LLLnode.from_list(['seq'] + clampers + [parse_body(code.body, context)], pos=getpos(code))
    else:
        method_id_node = LLLnode.from_list(sig.method_id, pos=getpos(code), annotation='%s' % sig.name)
        o = LLLnode.from_list(['if',
                                  ['eq', ['mload', 0], method_id_node],
                                  ['seq'] + clampers + [parse_body(c, context) for c in code.body] + ['stop']
                               ], typ=None, pos=getpos(code))

    # Check for at leasts one return statement if necessary.
    if context.return_type and context.function_return_count == 0:
        raise StructureException(
            "Missing return statement in function '%s' " % sig.name, code
        )

    o.context = context
    o.total_gas = o.gas + calc_mem_gas(o.context.next_mem)
    o.func_name = sig.name
    return o


# Parse a piece of code
def parse_body(code, context):
    if not isinstance(code, list):
        return parse_stmt(code, context)
    o = []
    for stmt in code:
        o.append(parse_stmt(stmt, context))
    return LLLnode.from_list(['seq'] + o, pos=getpos(code[0]) if code else None)


def external_contract_call(node, context, contract_name, contract_address, is_modifiable, pos):
    if contract_name not in context.sigs:
        raise VariableDeclarationException("Contract not declared yet: %s" % contract_name)
    method_name = node.func.attr
    if method_name not in context.sigs[contract_name]:
        raise VariableDeclarationException("Function not declared yet: %s (reminder: "
                                                    "function must be declared in the correct contract)" % method_name, pos)
    sig = context.sigs[contract_name][method_name]
    inargs, inargsize = pack_arguments(sig, [parse_expr(arg, context) for arg in node.args], context, pos=pos)
    output_placeholder, output_size, returner = get_external_contract_call_output(sig, context)
    sub = ['seq', ['assert', ['extcodesize', contract_address]],
                    ['assert', ['ne', 'address', contract_address]]]
    if context.is_constant or not is_modifiable:
        sub.append(['assert', ['staticcall', 'gas', contract_address, inargs, inargsize, output_placeholder, output_size]])
    else:
        sub.append(['assert', ['call', 'gas', contract_address, 0, inargs, inargsize, output_placeholder, output_size]])
    sub.extend(returner)
    o = LLLnode.from_list(sub, typ=sig.output_type, location='memory', pos=getpos(node))
    return o


def get_external_contract_call_output(sig, context):
    if not sig.output_type:
        return 0, 0, []
    output_placeholder = context.new_placeholder(typ=sig.output_type)
    output_size = get_size_of_type(sig.output_type) * 32
    if isinstance(sig.output_type, BaseType):
        returner = [0, output_placeholder]
    elif isinstance(sig.output_type, ByteArrayType):
        returner = [0, output_placeholder + 32]
    else:
        raise TypeMismatchException("Invalid output type: %s" % sig.output_type)
    return output_placeholder, output_size, returner


# Parse an expression
def parse_expr(expr, context):
    return Expr(expr, context).lll_node


# Create an x=y statement, where the types may be compound
def make_setter(left, right, location, pos):
    # Basic types
    if isinstance(left.typ, BaseType):
        right = base_type_conversion(right, right.typ, left.typ, pos)
        if location == 'storage':
            return LLLnode.from_list(['sstore', left, right], typ=None)
        elif location == 'memory':
            return LLLnode.from_list(['mstore', left, right], typ=None)
    # Byte arrays
    elif isinstance(left.typ, ByteArrayType):
        return make_byte_array_copier(left, right)
    # Can't copy mappings
    elif isinstance(left.typ, MappingType):
        raise TypeMismatchException("Cannot copy mappings; can only copy individual elements", pos)
    # Arrays
    elif isinstance(left.typ, ListType):
        # Cannot do something like [a, b, c] = [1, 2, 3]
        if left.value == "multi":
            raise Exception("Target of set statement must be a single item")
        if not isinstance(right.typ, (ListType, NullType)):
            raise TypeMismatchException("Setter type mismatch: left side is array, right side is %r" % right.typ, pos)
        left_token = LLLnode.from_list('_L', typ=left.typ, location=left.location)
        if left.location == "storage":
            left = LLLnode.from_list(['sha3_32', left], typ=left.typ, location="storage_prehashed")
            left_token.location = "storage_prehashed"
        # Type checks
        if not isinstance(right.typ, NullType):
            if not isinstance(right.typ, ListType):
                raise TypeMismatchException("Left side is array, right side is not", pos)
            if left.typ.count != right.typ.count:
                raise TypeMismatchException("Mismatched number of elements", pos)
        # If the right side is a literal
        if right.value == "multi":
            if len(right.args) != left.typ.count:
                raise TypeMismatchException("Mismatched number of elements", pos)
            subs = []
            for i in range(left.typ.count):
                subs.append(make_setter(add_variable_offset(left_token, LLLnode.from_list(i, typ='int128'), pos=pos),
                                        right.args[i], location, pos=pos))
            return LLLnode.from_list(['with', '_L', left, ['seq'] + subs], typ=None)
        # If the right side is a null
        elif isinstance(right.typ, NullType):
            subs = []
            for i in range(left.typ.count):
                subs.append(make_setter(add_variable_offset(left_token, LLLnode.from_list(i, typ='int128'), pos=pos),
                                        LLLnode.from_list(None, typ=NullType()), location, pos=pos))
            return LLLnode.from_list(['with', '_L', left, ['seq'] + subs], typ=None)
        # If the right side is a variable
        else:
            right_token = LLLnode.from_list('_R', typ=right.typ, location=right.location)
            subs = []
            for i in range(left.typ.count):
                subs.append(make_setter(add_variable_offset(left_token, LLLnode.from_list(i, typ='int128'), pos=pos),
                                        add_variable_offset(right_token, LLLnode.from_list(i, typ='int128'), pos=pos), location, pos=pos))
            return LLLnode.from_list(['with', '_L', left, ['with', '_R', right, ['seq'] + subs]], typ=None)
    # Structs
    elif isinstance(left.typ, (StructType, TupleType)):
        if left.value == "multi":
            raise Exception("Target of set statement must be a single item")
        if not isinstance(right.typ, NullType):
            if not isinstance(right.typ, left.typ.__class__):
                raise TypeMismatchException("Setter type mismatch: left side is %r, right side is %r" % (left.typ, right.typ), pos)
            if isinstance(left.typ, StructType):
                for k in left.typ.members:
                    if k not in right.typ.members:
                        raise TypeMismatchException("Keys don't match for structs, missing %s" % k, pos)
                for k in right.typ.members:
                    if k not in left.typ.members:
                        raise TypeMismatchException("Keys don't match for structs, extra %s" % k, pos)
            else:
                if len(left.typ.members) != len(right.typ.members):
                    raise TypeMismatchException("Tuple lengths don't match, %d vs %d" % (len(left.typ.members), len(right.typ.members)), pos)
        left_token = LLLnode.from_list('_L', typ=left.typ, location=left.location)
        if left.location == "storage":
            left = LLLnode.from_list(['sha3_32', left], typ=left.typ, location="storage_prehashed")
            left_token.location = "storage_prehashed"
        if isinstance(left.typ, StructType):
            keyz = sorted(list(left.typ.members.keys()))
        else:
            keyz = list(range(len(left.typ.members)))
        # If the right side is a literal
        if right.value == "multi":
            if len(right.args) != len(keyz):
                raise TypeMismatchException("Mismatched number of elements", pos)
            subs = []
            for i, typ in enumerate(keyz):
                subs.append(make_setter(add_variable_offset(left_token, typ, pos=pos), right.args[i], location, pos=pos))
            return LLLnode.from_list(['with', '_L', left, ['seq'] + subs], typ=None)
        # If the right side is a null
        elif isinstance(right.typ, NullType):
            subs = []
            for typ in keyz:
                subs.append(make_setter(add_variable_offset(left_token, typ, pos=pos), LLLnode.from_list(None, typ=NullType()), location, pos=pos))
            return LLLnode.from_list(['with', '_L', left, ['seq'] + subs], typ=None)
        # If the right side is a variable
        else:
            right_token = LLLnode.from_list('_R', typ=right.typ, location=right.location)
            subs = []
            for typ in keyz:
                subs.append(make_setter(
                    add_variable_offset(left_token, typ, pos=pos),
                    add_variable_offset(right_token, typ, pos=pos),
                    location, 
                    pos=pos
                ))
            return LLLnode.from_list(['with', '_L', left, ['with', '_R', right, ['seq'] + subs]], typ=None)
    else:
        raise Exception("Invalid type for setters")


# Parse a statement (usually one line of code but not always)
def parse_stmt(stmt, context):
    return Stmt(stmt, context).lll_node


def pack_logging_topics(event_id, args, expected_topics, context, pos):
    topics = [event_id]
    for pos, expected_topic in enumerate(expected_topics):
        expected_type = expected_topic.typ
        arg = args[pos]
        value = parse_expr(arg, context)
        arg_type = value.typ

        if isinstance(arg_type, ByteArrayType) and isinstance(expected_type, ByteArrayType):
            if arg_type.maxlen > expected_type.maxlen:
                raise TypeMismatchException("Topic input bytes are too big: %r %r" % (arg_type, expected_type), pos)
            if isinstance(arg, ast.Str):
                bytez, bytez_length = string_to_bytes(arg.s)
                if len(bytez) > 32:
                    raise InvalidLiteralException("Can only log a maximum of 32 bytes at a time.", pos)
                topics.append(bytes_to_int(bytez + b'\x00' * (32 - bytez_length)))
            else:
                if value.location == "memory":
                    size = ['mload', value]
                elif value.location == "storage":
                    size = ['sload', ['sha3_32', value]]
                topics.append(byte_array_to_num(value, arg, 'uint256', size))
        else:
            value = unwrap_location(value)
<<<<<<< HEAD
            value = base_type_conversion(value, value.typ, typ, pos=pos)
=======
            value = base_type_conversion(value, arg_type, expected_type)
>>>>>>> f20f0f5f
            topics.append(value)

    return topics


def pack_args_by_32(
        holder, maxlen, arg, typ, context, placeholder, *,
        pos, dynamic_offset_counter=None, datamem_start=None):
    """
    Copy necessary variables to pre-allocated memory section.

    :param holder: Complete holder for all args
    :param maxlen: Total length in bytes of the full arg section (static + dynamic).
    :param arg: Current arg to pack
    :param context: Context of arg
    :param placeholder: Static placeholder for static argument part.
    :param dynamic_offset_counter: position counter stored in static args.
    :param dynamic_placeholder: pointer to current position in memory to write dynamic values to.
    :param datamem_start: position where the whole datemem section starts.
    """

    if isinstance(typ, BaseType):
        value = parse_expr(arg, context)
        value = base_type_conversion(value, value.typ, typ, pos)
        holder.append(LLLnode.from_list(['mstore', placeholder, value], typ=typ, location='memory'))
    elif isinstance(typ, ByteArrayType):
        bytez = b''

        source_expr = Expr(arg, context)
        if isinstance(arg, ast.Str):
            if len(arg.s) > typ.maxlen:
                raise TypeMismatchException("Data input bytes are to big: %r %r" % (len(arg.s), typ), pos)
            for c in arg.s:
                if ord(c) >= 256:
                    raise InvalidLiteralException("Cannot insert special character %r into byte array" % c, pos)
                bytez += bytes([ord(c)])

            holder.append(source_expr.lll_node)

        # Set static offset, in arg slot.
        holder.append(LLLnode.from_list(['mstore', placeholder, ['mload', dynamic_offset_counter]]))
        # Get the biginning to write the ByteArray to.
        dest_placeholder = LLLnode.from_list(
            ['add', datamem_start, ['mload', dynamic_offset_counter]],
            typ=typ, location='memory', annotation="pack_args_by_32:dest_placeholder")
        copier = make_byte_array_copier(dest_placeholder, source_expr.lll_node)
        holder.append(copier)
        # Increment offset counter.
        increment_counter = LLLnode.from_list(
            ['mstore', dynamic_offset_counter,
                ['add', ['add', ['mload', dynamic_offset_counter], ['ceil32', ['mload', dest_placeholder]]], 32]]
        )
        holder.append(increment_counter)
    elif isinstance(typ, ListType):
        maxlen += (typ.count - 1) * 32
        typ = typ.subtype

        def check_list_type_match(provided):  # Check list types match.
            if provided != typ:
                raise TypeMismatchException(
                    "Log list type '%s' does not match provided, expected '%s'" % (provided, typ)
                )

        # List from storage
        if isinstance(arg, ast.Attribute) and arg.value.id == 'self':
            stor_list = context.globals[arg.attr]
            check_list_type_match(stor_list.typ.subtype)
            size = stor_list.typ.count
            for offset in range(0, size):
                arg2 = LLLnode.from_list(['sload', ['add', ['sha3_32', Expr(arg, context).lll_node], offset]],
                                         typ=typ)
<<<<<<< HEAD
                holder, maxlen = pack_args_by_32(holder, maxlen, arg2, typ, context, context.new_placeholder(BaseType(32)), pos=pos)
=======
                p_holder = context.new_placeholder(BaseType(32)) if offset > 0 else placeholder
                holder, maxlen = pack_args_by_32(holder, maxlen, arg2, typ, context, p_holder)
>>>>>>> f20f0f5f
        # List from variable.
        elif isinstance(arg, ast.Name):
            size = context.vars[arg.id].size
            pos = context.vars[arg.id].pos
            check_list_type_match(context.vars[arg.id].typ.subtype)
            for i in range(0, size):
                offset = 32 * i
                arg2 = LLLnode.from_list(pos + offset, typ=typ, location='memory')
<<<<<<< HEAD
                holder, maxlen = pack_args_by_32(holder, maxlen, arg2, typ, context, context.new_placeholder(BaseType(32)),  pos=pos)
=======
                p_holder = context.new_placeholder(BaseType(32)) if i > 0 else placeholder
                holder, maxlen = pack_args_by_32(holder, maxlen, arg2, typ, context, p_holder)
>>>>>>> f20f0f5f
        # is list literal.
        else:
            holder, maxlen = pack_args_by_32(holder, maxlen, arg.elts[0], typ, context, placeholder, pos=pos)
            for j, arg2 in enumerate(arg.elts[1:]):
                holder, maxlen = pack_args_by_32(holder, maxlen, arg2, typ, context, context.new_placeholder(BaseType(32)), pos=pos)

    return holder, maxlen


# Pack logging data arguments
def pack_logging_data(expected_data, args, context, pos):
    # Checks to see if there's any data
    if not args:
        return ['seq'], 0, None, 0
    holder = ['seq']
    maxlen = len(args) * 32  # total size of all packed args (upper limit)
    requires_dynamic_offset = any([isinstance(data.typ, ByteArrayType) for data in expected_data])
    if requires_dynamic_offset:
        dynamic_offset_counter = context.new_placeholder(BaseType(32))
        dynamic_placeholder = context.new_placeholder(BaseType(32))
    else:
        dynamic_offset_counter = None

    # Populate static placeholders.
    placeholder_map = {}
    for i, (arg, data) in enumerate(zip(args, expected_data)):
        typ = data.typ
        placeholder = context.new_placeholder(BaseType(32))
        placeholder_map[i] = placeholder
        if not isinstance(typ, ByteArrayType):
            holder, maxlen = pack_args_by_32(holder, maxlen, arg, typ, context, placeholder, pos=pos)

    # Dynamic position starts right after the static args.
    if requires_dynamic_offset:
        holder.append(LLLnode.from_list(['mstore', dynamic_offset_counter, maxlen]))

    # Calculate maximum dynamic offset placeholders, used for gas estimation.
    for i, (arg, data) in enumerate(zip(args, expected_data)):
        typ = data.typ
        if isinstance(typ, ByteArrayType):
            maxlen += 32 + ceil32(typ.maxlen)

    if requires_dynamic_offset:
        datamem_start = dynamic_placeholder + 32
    else:
        datamem_start = placeholder_map[0]

    # Copy necessary data into allocated dynamic section.
    for i, (arg, data) in enumerate(zip(args, expected_data)):
        typ = data.typ
<<<<<<< HEAD
        pack_args_by_32(
            holder=holder,
            maxlen=maxlen,
            arg=arg,
            typ=typ,
            context=context,
            placeholder=placeholder_map[i],
            datamem_start=datamem_start,
            dynamic_offset_counter=dynamic_offset_counter,
            pos=pos
        )
=======
        if isinstance(typ, ByteArrayType):
            pack_args_by_32(
                holder=holder,
                maxlen=maxlen,
                arg=arg,
                typ=typ,
                context=context,
                placeholder=placeholder_map[i],
                datamem_start=datamem_start,
                dynamic_offset_counter=dynamic_offset_counter
            )
>>>>>>> f20f0f5f

    return holder, maxlen, dynamic_offset_counter, datamem_start


# Pack function arguments for a call
def pack_arguments(signature, args, context, pos):
    placeholder_typ = ByteArrayType(maxlen=sum([get_size_of_type(arg.typ) for arg in signature.args]) * 32 + 32)
    placeholder = context.new_placeholder(placeholder_typ)
    setters = [['mstore', placeholder, signature.method_id]]
    needpos = False
    staticarray_offset = 0
    expected_arg_count = len(signature.args)
    actual_arg_count = len(args)
    if actual_arg_count != expected_arg_count:
        raise StructureException("Wrong number of args for: %s (%s args, expected %s)" % (signature.name, actual_arg_count, expected_arg_count))

    for i, (arg, typ) in enumerate(zip(args, [arg.typ for arg in signature.args])):
        if isinstance(typ, BaseType):
            setters.append(make_setter(LLLnode.from_list(placeholder + staticarray_offset + 32 + i * 32, typ=typ), arg, 'memory', pos=pos))
        elif isinstance(typ, ByteArrayType):
            setters.append(['mstore', placeholder + staticarray_offset + 32 + i * 32, '_poz'])
            arg_copy = LLLnode.from_list('_s', typ=arg.typ, location=arg.location)
            target = LLLnode.from_list(['add', placeholder + 32, '_poz'], typ=typ, location='memory')
            setters.append(['with', '_s', arg, ['seq',
                                                    make_byte_array_copier(target, arg_copy),
                                                    ['set', '_poz', ['add', 32, ['add', '_poz', get_length(arg_copy)]]]]])
            needpos = True
        elif isinstance(typ, ListType):
            target = LLLnode.from_list([placeholder + 32 + staticarray_offset + i * 32], typ=typ, location='memory')
            setters.append(make_setter(target, arg, 'memory', pos=pos))
            staticarray_offset += 32 * (typ.count - 1)
        else:
            raise TypeMismatchException("Cannot pack argument of type %r" % typ)
    if needpos:
        return LLLnode.from_list(['with', '_poz', len(args) * 32 + staticarray_offset, ['seq'] + setters + [placeholder + 28]],
                                 typ=placeholder_typ, location='memory'), \
            placeholder_typ.maxlen - 28
    else:
        return LLLnode.from_list(['seq'] + setters + [placeholder + 28], typ=placeholder_typ, location='memory'), \
            placeholder_typ.maxlen - 28


def parse_to_lll(kode):
    code = parse(kode)
    return parse_tree_to_lll(code, kode)<|MERGE_RESOLUTION|>--- conflicted
+++ resolved
@@ -673,11 +673,7 @@
                 topics.append(byte_array_to_num(value, arg, 'uint256', size))
         else:
             value = unwrap_location(value)
-<<<<<<< HEAD
-            value = base_type_conversion(value, value.typ, typ, pos=pos)
-=======
-            value = base_type_conversion(value, arg_type, expected_type)
->>>>>>> f20f0f5f
+            value = base_type_conversion(value, arg_type, expected_type, pos=pos)
             topics.append(value)
 
     return topics
@@ -749,12 +745,8 @@
             for offset in range(0, size):
                 arg2 = LLLnode.from_list(['sload', ['add', ['sha3_32', Expr(arg, context).lll_node], offset]],
                                          typ=typ)
-<<<<<<< HEAD
-                holder, maxlen = pack_args_by_32(holder, maxlen, arg2, typ, context, context.new_placeholder(BaseType(32)), pos=pos)
-=======
                 p_holder = context.new_placeholder(BaseType(32)) if offset > 0 else placeholder
-                holder, maxlen = pack_args_by_32(holder, maxlen, arg2, typ, context, p_holder)
->>>>>>> f20f0f5f
+                holder, maxlen = pack_args_by_32(holder, maxlen, arg2, typ, context, p_holder, pos=pos)
         # List from variable.
         elif isinstance(arg, ast.Name):
             size = context.vars[arg.id].size
@@ -763,12 +755,8 @@
             for i in range(0, size):
                 offset = 32 * i
                 arg2 = LLLnode.from_list(pos + offset, typ=typ, location='memory')
-<<<<<<< HEAD
-                holder, maxlen = pack_args_by_32(holder, maxlen, arg2, typ, context, context.new_placeholder(BaseType(32)),  pos=pos)
-=======
                 p_holder = context.new_placeholder(BaseType(32)) if i > 0 else placeholder
-                holder, maxlen = pack_args_by_32(holder, maxlen, arg2, typ, context, p_holder)
->>>>>>> f20f0f5f
+                holder, maxlen = pack_args_by_32(holder, maxlen, arg2, typ, context, p_holder, pos=pos)
         # is list literal.
         else:
             holder, maxlen = pack_args_by_32(holder, maxlen, arg.elts[0], typ, context, placeholder, pos=pos)
@@ -819,19 +807,6 @@
     # Copy necessary data into allocated dynamic section.
     for i, (arg, data) in enumerate(zip(args, expected_data)):
         typ = data.typ
-<<<<<<< HEAD
-        pack_args_by_32(
-            holder=holder,
-            maxlen=maxlen,
-            arg=arg,
-            typ=typ,
-            context=context,
-            placeholder=placeholder_map[i],
-            datamem_start=datamem_start,
-            dynamic_offset_counter=dynamic_offset_counter,
-            pos=pos
-        )
-=======
         if isinstance(typ, ByteArrayType):
             pack_args_by_32(
                 holder=holder,
@@ -841,9 +816,9 @@
                 context=context,
                 placeholder=placeholder_map[i],
                 datamem_start=datamem_start,
-                dynamic_offset_counter=dynamic_offset_counter
+                dynamic_offset_counter=dynamic_offset_counter,
+                pos=pos
             )
->>>>>>> f20f0f5f
 
     return holder, maxlen, dynamic_offset_counter, datamem_start
 
