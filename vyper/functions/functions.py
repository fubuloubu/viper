from decimal import (
    Decimal,
)
import hashlib

from vyper import (
    ast as vy_ast,
)
from vyper.exceptions import (
    ArgumentException,
    ConstancyViolation,
    InvalidLiteral,
    StructureException,
    TypeMismatch,
)
from vyper.opcodes import (
    version_check,
)
from vyper.parser.expr import (
    Expr,
)
from vyper.parser.keccak256_helper import (
    keccak256_helper,
)
from vyper.parser.parser_utils import (
    LLLnode,
    add_variable_offset,
    get_length,
    get_number_as_fraction,
    getpos,
    make_byte_array_copier,
    make_byte_slice_copier,
    unwrap_location,
)
from vyper.signatures.function_signature import (
    VariableRecord,
)
from vyper.types import (
    BaseType,
    ByteArrayLike,
    ByteArrayType,
    ListType,
    StringType,
<<<<<<< HEAD
    TupleType,
    get_size_of_type,
=======
    are_units_compatible,
>>>>>>> e2424c50
    is_base_type,
)
from vyper.types.convert import (
    convert,
)
from vyper.utils import (
    DECIMAL_DIVISOR,
    MemoryPositions,
    SizeLimits,
    bytes_to_int,
    fourbytes_to_int,
    keccak256,
)

from .signatures import (
    Optional,
    signature,
)

SHA256_ADDRESS = 2
SHA256_BASE_GAS = 60
SHA256_PER_WORD_GAS = 12


def get_keyword(expr, keyword):
    for kw in expr.keywords:
        if kw.arg == keyword:
            return kw.value
    # This should never happen, as kwargs['value'] will KeyError first.
    # Leaving exception for other use cases.
    raise Exception(f"Keyword {keyword} not found")  # pragma: no cover

# like `assert foo`, but doesn't check constancy.
# currently no option for reason string (easy to add, just need to refactor
# vyper.parser.stmt so we can use _assert_reason).
@signature('bool')
def assert_modifiable(expr, args, kwargs, context):
    # cf. vyper.parser.stmt.parse_assert
    return LLLnode.from_list(['assert', args[0]], typ=None, pos=getpos(expr))


@signature('decimal')
def floor(expr, args, kwargs, context):
    return LLLnode.from_list(
        [
            'if',
            ['slt', args[0], 0],
            ['sdiv', ['sub', args[0], DECIMAL_DIVISOR - 1], DECIMAL_DIVISOR],
            ['sdiv', args[0], DECIMAL_DIVISOR]
        ],
        typ=BaseType('int128'),
        pos=getpos(expr)
    )


@signature('decimal')
def ceil(expr, args, kwards, context):
    return LLLnode.from_list(
        [
            'if',
            ['slt', args[0], 0],
            ['sdiv', args[0], DECIMAL_DIVISOR],
            ['sdiv', ['add', args[0], DECIMAL_DIVISOR - 1], DECIMAL_DIVISOR]
        ],
        typ=BaseType('int128'),
        pos=getpos(expr)
    )


def _convert(expr, context):
    return convert(expr, context)


@signature(('bytes32', 'bytes', 'string'), 'int128', 'int128')
def _slice(expr, args, kwargs, context):

    sub, start, length = args
    if is_base_type(sub.typ, 'bytes32'):
        if (start.typ.is_literal and length.typ.is_literal) and \
           not (0 <= start.value + length.value <= 32):
            raise InvalidLiteral(
                'Invalid start / length values needs to be between 0 and 32.',
                expr,
            )
        sub_typ_maxlen = 32
    else:
        sub_typ_maxlen = sub.typ.maxlen

    # Get returntype string or bytes
    if isinstance(args[0].typ, ByteArrayType) or is_base_type(sub.typ, 'bytes32'):
        ReturnType = ByteArrayType
    else:
        ReturnType = StringType

    # Node representing the position of the output in memory
    np = context.new_placeholder(ReturnType(maxlen=sub_typ_maxlen + 32))
    placeholder_node = LLLnode.from_list(np, typ=sub.typ, location='memory')
    placeholder_plus_32_node = LLLnode.from_list(np + 32, typ=sub.typ, location='memory')
    # Copies over bytearray data
    if sub.location == 'storage':
        adj_sub = LLLnode.from_list(
            ['add', ['sha3_32', sub], ['add', ['div', '_start', 32], 1]],
            typ=sub.typ,
            location=sub.location,
        )
    else:
        adj_sub = LLLnode.from_list(
            ['add', sub, ['add', ['sub', '_start', ['mod', '_start', 32]], 32]],
            typ=sub.typ,
            location=sub.location,
        )

    if is_base_type(sub.typ, 'bytes32'):
        adj_sub = LLLnode.from_list(
            sub.args[0], typ=sub.typ, location="memory"
        )

    copier = make_byte_slice_copier(
        placeholder_plus_32_node,
        adj_sub,
        ['add', '_length', 32],
        sub_typ_maxlen,
        pos=getpos(expr),
    )
    # New maximum length in the type of the result
    newmaxlen = length.value if not len(length.args) else sub_typ_maxlen
    if is_base_type(sub.typ, 'bytes32'):
        maxlen = 32
    else:
        maxlen = ['mload', Expr(sub, context=context).lll_node]  # Retrieve length of the bytes.

    out = [
        'with', '_start', start, [
            'with', '_length', length, [
                'with', '_opos', ['add', placeholder_node, ['mod', '_start', 32]], [
                    'seq',
                    ['assert', ['le', ['add', '_start', '_length'], maxlen]],
                    copier,
                    ['mstore', '_opos', '_length'],
                    '_opos'
                ],
            ],
        ],
    ]
    return LLLnode.from_list(out, typ=ReturnType(newmaxlen), location='memory', pos=getpos(expr))


@signature(('bytes', 'string'))
def _len(expr, args, kwargs, context):
    return get_length(args[0])


def concat(expr, context):
    args = [Expr(arg, context).lll_node for arg in expr.args]
    if len(args) < 2:
        raise StructureException("Concat expects at least two arguments", expr)

    prev_type = ''
    for _, (expr_arg, arg) in enumerate(zip(expr.args, args)):
        if not isinstance(arg.typ, ByteArrayLike) and not is_base_type(arg.typ, 'bytes32'):
            raise TypeMismatch("Concat expects string, bytes or bytes32 objects", expr_arg)

        current_type = (
            'bytes'
            if isinstance(arg.typ, ByteArrayType) or is_base_type(arg.typ, 'bytes32')
            else 'string'
        )
        if prev_type and current_type != prev_type:
            raise TypeMismatch(
                (
                    "Concat expects consistant use of string or byte types, "
                    "user either bytes or string."
                ),
                expr_arg,
            )
        prev_type = current_type

    if current_type == 'string':
        ReturnType = StringType
    else:
        ReturnType = ByteArrayType

    # Maximum length of the output
    total_maxlen = sum([
        arg.typ.maxlen if isinstance(arg.typ, ByteArrayLike) else 32 for arg in args
    ])
    # Node representing the position of the output in memory
    placeholder = context.new_placeholder(ReturnType(total_maxlen))
    # Object representing the output
    seq = []
    # For each argument we are concatenating...
    for arg in args:
        # Start pasting into a position the starts at zero, and keeps
        # incrementing as we concatenate arguments
        placeholder_node = LLLnode.from_list(
            ['add', placeholder, '_poz'],
            typ=ReturnType(total_maxlen),
            location='memory',
        )
        placeholder_node_plus_32 = LLLnode.from_list(
            ['add', ['add', placeholder, '_poz'], 32],
            typ=ReturnType(total_maxlen),
            location='memory',
        )
        if isinstance(arg.typ, ReturnType):
            # Ignore empty strings
            if arg.typ.maxlen == 0:
                continue
            # Get the length of the current argument
            if arg.location == "memory":
                length = LLLnode.from_list(['mload', '_arg'], typ=BaseType('int128'))
                argstart = LLLnode.from_list(
                    ['add', '_arg', 32],
                    typ=arg.typ,
                    location=arg.location,
                )
            elif arg.location == "storage":
                length = LLLnode.from_list(['sload', ['sha3_32', '_arg']], typ=BaseType('int128'))
                argstart = LLLnode.from_list(
                    ['add', ['sha3_32', '_arg'], 1],
                    typ=arg.typ,
                    location=arg.location,
                )
            # Make a copier to copy over data from that argument
            seq.append([
                'with', '_arg', arg, [
                    'seq',
                    make_byte_slice_copier(
                        placeholder_node_plus_32,
                        argstart,
                        length,
                        arg.typ.maxlen, pos=getpos(expr),
                    ),
                    # Change the position to start at the correct
                    # place to paste the next value
                    ['set', '_poz', ['add', '_poz', length]],
                ],
            ])
        else:
            seq.append([
                'seq',
                ['mstore', ['add', placeholder_node, 32], unwrap_location(arg)],
                ['set', '_poz', ['add', '_poz', 32]],
            ])
    # The position, after all arguments are processing, equals the total
    # length. Paste this in to make the output a proper bytearray
    seq.append(['mstore', placeholder, '_poz'])
    # Memory location of the output
    seq.append(placeholder)
    return LLLnode.from_list(
        ['with', '_poz', 0, ['seq'] + seq],
        typ=ReturnType(total_maxlen),
        location='memory',
        pos=getpos(expr),
        annotation='concat',
    )


@signature(('bytes_literal', 'str_literal', 'bytes', 'string', 'bytes32'))
def _sha3(expr, args, kwargs, context):
    raise StructureException("sha3 function has been deprecated in favor of keccak256")


@signature(('bytes_literal', 'str_literal', 'bytes', 'string', 'bytes32'))
def _keccak256(expr, args, kwargs, context):
    return keccak256_helper(expr, args, kwargs, context)


def _make_sha256_call(inp_start, inp_len, out_start, out_len):
    return [
        'assert', [
            'staticcall',
            ['gas'],  # gas
            SHA256_ADDRESS,  # address
            inp_start,
            inp_len,
            out_start,
            out_len
        ]
    ]


@signature(('bytes_literal', 'str_literal', 'bytes', 'string', 'bytes32'))
def sha256(expr, args, kwargs, context):
    sub = args[0]
    # Literal input
    if isinstance(sub, bytes):
        return LLLnode.from_list(
            bytes_to_int(hashlib.sha256(sub).digest()),
            typ=BaseType('bytes32'),
            pos=getpos(expr)
        )
    # bytes32 input
    elif is_base_type(sub.typ, 'bytes32'):
        return LLLnode.from_list(
            [
                'seq',
                ['mstore', MemoryPositions.FREE_VAR_SPACE, sub],
                _make_sha256_call(
                    inp_start=MemoryPositions.FREE_VAR_SPACE,
                    inp_len=32,
                    out_start=MemoryPositions.FREE_VAR_SPACE,
                    out_len=32
                ),
                ['mload', MemoryPositions.FREE_VAR_SPACE]  # push value onto stack
            ],
            typ=BaseType('bytes32'),
            pos=getpos(expr),
            add_gas_estimate=SHA256_BASE_GAS + 1 * SHA256_PER_WORD_GAS
        )
    # bytearay-like input
    if sub.location == "storage":
        # Copy storage to memory
        placeholder = context.new_placeholder(sub.typ)
        placeholder_node = LLLnode.from_list(placeholder, typ=sub.typ, location='memory')
        copier = make_byte_array_copier(
            placeholder_node,
            LLLnode.from_list('_sub', typ=sub.typ, location=sub.location),
        )
        return LLLnode.from_list(
            [
                'with', '_sub', sub, [
                    'seq',
                    copier,
                    _make_sha256_call(
                        inp_start=['add', placeholder, 32],
                        inp_len=['mload', placeholder],
                        out_start=MemoryPositions.FREE_VAR_SPACE,
                        out_len=32
                    ),
                    ['mload', MemoryPositions.FREE_VAR_SPACE]
                ],
            ],
            typ=BaseType('bytes32'),
            pos=getpos(expr),
            add_gas_estimate=SHA256_BASE_GAS + sub.typ.maxlen * SHA256_PER_WORD_GAS
        )
    elif sub.location == "memory":
        return LLLnode.from_list(
            [
                'with', '_sub', sub, [
                    'seq',
                    _make_sha256_call(
                        inp_start=['add', '_sub', 32],
                        inp_len=['mload', '_sub'],
                        out_start=MemoryPositions.FREE_VAR_SPACE,
                        out_len=32
                    ),
                    ['mload', MemoryPositions.FREE_VAR_SPACE]
                ]
            ],
            typ=BaseType('bytes32'),
            pos=getpos(expr),
            add_gas_estimate=SHA256_BASE_GAS + sub.typ.maxlen * SHA256_PER_WORD_GAS
        )
    else:
        # This should never happen, but just left here for future compiler-writers.
        raise Exception(f"Unsupported location: {sub.location}")  # pragma: no test


@signature('str_literal', 'name_literal')
def method_id(expr, args, kwargs, context):
    if b' ' in args[0]:
        raise TypeMismatch('Invalid function signature no spaces allowed.')
    method_id = fourbytes_to_int(keccak256(args[0])[:4])
    if args[1] == 'bytes32':
        return LLLnode(method_id, typ=BaseType('bytes32'), pos=getpos(expr))
    elif args[1] == 'bytes[4]':
        placeholder = LLLnode.from_list(context.new_placeholder(ByteArrayType(4)))
        return LLLnode.from_list(
            ['seq',
                ['mstore', ['add', placeholder, 4], method_id],
                ['mstore', placeholder, 4], placeholder],
            typ=ByteArrayType(4), location='memory', pos=getpos(expr))
    else:
        raise StructureException('Can only produce bytes32 or bytes[4] as outputs')


@signature('bytes32', 'uint256', 'uint256', 'uint256')
def ecrecover(expr, args, kwargs, context):
    placeholder_node = LLLnode.from_list(
        context.new_placeholder(ByteArrayType(128)), typ=ByteArrayType(128), location='memory'
    )
    return LLLnode.from_list([
        'seq',
        ['mstore', placeholder_node, args[0]],
        ['mstore', ['add', placeholder_node, 32], args[1]],
        ['mstore', ['add', placeholder_node, 64], args[2]],
        ['mstore', ['add', placeholder_node, 96], args[3]],
        ['pop', [
            'staticcall', ['gas'], 1, placeholder_node, 128, MemoryPositions.FREE_VAR_SPACE, 32
        ]],
        ['mload', MemoryPositions.FREE_VAR_SPACE],
    ], typ=BaseType('address'), pos=getpos(expr))


def avo(arg, ind, pos):
    return unwrap_location(add_variable_offset(arg, LLLnode.from_list(ind, 'int128'), pos=pos))


@signature('uint256[2]', 'uint256[2]')
def ecadd(expr, args, kwargs, context):
    placeholder_node = LLLnode.from_list(
        context.new_placeholder(ByteArrayType(128)), typ=ByteArrayType(128), location='memory'
    )
    pos = getpos(expr)
    o = LLLnode.from_list([
        'seq',
        ['mstore', placeholder_node, avo(args[0], 0, pos)],
        ['mstore', ['add', placeholder_node, 32], avo(args[0], 1, pos)],
        ['mstore', ['add', placeholder_node, 64], avo(args[1], 0, pos)],
        ['mstore', ['add', placeholder_node, 96], avo(args[1], 1, pos)],
        ['assert', ['staticcall', ['gas'], 6, placeholder_node, 128, placeholder_node, 64]],
        placeholder_node,
    ], typ=ListType(BaseType('uint256'), 2), pos=getpos(expr), location='memory')
    return o


@signature('uint256[2]', 'uint256')
def ecmul(expr, args, kwargs, context):
    placeholder_node = LLLnode.from_list(
        context.new_placeholder(ByteArrayType(128)), typ=ByteArrayType(128), location='memory'
    )
    pos = getpos(expr)
    o = LLLnode.from_list([
        'seq',
        ['mstore', placeholder_node, avo(args[0], 0, pos)],
        ['mstore', ['add', placeholder_node, 32], avo(args[0], 1, pos)],
        ['mstore', ['add', placeholder_node, 64], args[1]],
        ['assert', ['staticcall', ['gas'], 7, placeholder_node, 96, placeholder_node, 64]],
        placeholder_node,
    ], typ=ListType(BaseType('uint256'), 2), pos=pos, location='memory')
    return o


def _memory_element_getter(index):
    return LLLnode.from_list(
        ['mload', ['add', '_sub', ['add', 32, ['mul', 32, index]]]],
        typ=BaseType('int128'),
    )


def _storage_element_getter(index):
    return LLLnode.from_list(
        ['sload', ['add', ['sha3_32', '_sub'], ['add', 1, index]]],
        typ=BaseType('int128'),
    )


@signature('bytes', 'int128', type=Optional('name_literal', 'bytes32'))
def extract32(expr, args, kwargs, context):
    sub, index = args
    ret_type = kwargs['type']
    # Get length and specific element
    if sub.location == "memory":
        lengetter = LLLnode.from_list(['mload', '_sub'], typ=BaseType('int128'))
        elementgetter = _memory_element_getter
    elif sub.location == "storage":
        lengetter = LLLnode.from_list(['sload', ['sha3_32', '_sub']], typ=BaseType('int128'))
        elementgetter = _storage_element_getter
    # TODO: unclosed if/elif clause.  Undefined behavior if `sub.location`
    # isn't one of `memory`/`storage`

    # Special case: index known to be a multiple of 32
    if isinstance(index.value, int) and not index.value % 32:
        o = LLLnode.from_list(
            [
                'with', '_sub', sub,
                elementgetter(['div', ['clamp', 0, index, ['sub', lengetter, 32]], 32])
            ],
            typ=BaseType(ret_type),
            annotation='extracting 32 bytes',
        )
    # General case
    else:
        o = LLLnode.from_list([
            'with', '_sub', sub, [
                'with', '_len', lengetter, [
                    'with', '_index', ['clamp', 0, index, ['sub', '_len', 32]], [
                        'with', '_mi32', ['mod', '_index', 32], [
                            'with', '_di32', ['div', '_index', 32],
                            [
                                'if',
                                '_mi32',
                                [
                                    'add',
                                    ['mul', elementgetter('_di32'), ['exp', 256, '_mi32']],
                                    [
                                        'div',
                                        elementgetter(['add', '_di32', 1]),
                                        ['exp', 256, ['sub', 32, '_mi32']],
                                    ],
                                ],
                                elementgetter('_di32'),
                            ],
                        ],
                    ],
                ],
            ],
        ], typ=BaseType(ret_type), pos=getpos(expr), annotation='extracting 32 bytes')
    if ret_type == 'int128':
        return LLLnode.from_list(
            ['clamp', ['mload', MemoryPositions.MINNUM], o, ['mload', MemoryPositions.MAXNUM]],
            typ=BaseType('int128'),
            pos=getpos(expr),
        )
    elif ret_type == 'address':
        return LLLnode.from_list(
            ['uclamplt', o, ['mload', MemoryPositions.ADDRSIZE]],
            typ=BaseType(ret_type),
            pos=getpos(expr),
        )
    else:
        return o


@signature(('num_literal', 'int128', 'uint256', 'decimal'), 'str_literal')
def as_wei_value(expr, args, kwargs, context):
    # Denominations
    wei_denominations = {
        ("wei", ): 1,
        ("femtoether", "kwei", "babbage"): 10**3,
        ("picoether", "mwei", "lovelace"): 10**6,
        ("nanoether", "gwei", "shannon"): 10**9,
        ("microether", "szabo", ): 10**12,
        ("milliether", "finney", ): 10**15,
        ("ether", ): 10**18,
        ("kether", "grand"): 10**21,
    }

    value, denom_name = args[0], args[1].decode()

    denom_divisor = next((v for k, v in wei_denominations.items() if denom_name in k), False)
    if not denom_divisor:
        raise InvalidLiteral(
            f"Invalid denomination: {denom_name}, valid denominations are: "
            f"{','.join(x[0] for x in wei_denominations)}",
            expr.args[1]
        )

    # Compute the amount of wei and return that value
    if isinstance(value, (int, Decimal)):
        expr_args_0 = expr.args[0]
        # On constant reference fetch value node of constant assignment.
        if context.constants.ast_is_constant(expr.args[0]):
            expr_args_0 = context.constants._constants_ast[expr.args[0].id]
        numstring, num, den = get_number_as_fraction(expr_args_0, context)
        if denom_divisor % den:
            max_len = len(str(denom_divisor))-1
            raise InvalidLiteral(
                f"Wei value of denomination '{denom_name}' has maximum {max_len} decimal places",
                expr.args[0]
            )
        sub = num * denom_divisor // den
    elif value.typ.is_literal:
        if value.value <= 0:
            raise InvalidLiteral("Negative wei value not allowed", expr)
        sub = ['mul', value.value, denom_divisor]
    elif value.typ.typ == 'uint256':
        sub = ['mul', value, denom_divisor]
    else:
        sub = ['div', ['mul', value, denom_divisor], DECIMAL_DIVISOR]

    return LLLnode.from_list(
        sub,
        typ=BaseType('uint256'),
        location=None,
        pos=getpos(expr),
    )


zero_value = LLLnode.from_list(0, typ=BaseType('uint256'))
false_value = LLLnode.from_list(0, typ=BaseType('bool', is_literal=True))


@signature(
    'address',
    'bytes',
    outsize=Optional('num_literal', 0),
    gas=Optional('uint256', 'gas'),
    value=Optional('uint256', zero_value),
    is_delegate_call=Optional('bool', false_value),
)
def raw_call(expr, args, kwargs, context):
    to, data = args
    gas, value, outsize, delegate_call = (
        kwargs['gas'],
        kwargs['value'],
        kwargs['outsize'],
        kwargs['is_delegate_call'],
    )
    if delegate_call.typ.is_literal is False:
        raise TypeMismatch(
            'The delegate_call parameter has to be a static/literal boolean value.'
        )
    if context.is_constant():
        raise ConstancyViolation(
            f"Cannot make calls from {context.pp_constancy()}",
            expr,
        )
    placeholder = context.new_placeholder(data.typ)
    placeholder_node = LLLnode.from_list(placeholder, typ=data.typ, location='memory')
    copier = make_byte_array_copier(placeholder_node, data, pos=getpos(expr))
    output_placeholder = context.new_placeholder(ByteArrayType(outsize))
    output_node = LLLnode.from_list(
        output_placeholder,
        typ=ByteArrayType(outsize),
        location='memory',
    )

    # build LLL for call or delegatecall
    common_call_lll = [
        ['add', placeholder_node, 32],
        ['mload', placeholder_node],
        # if there is no return value, the return offset can be 0
        ['add', output_node, 32] if outsize else 0,
        outsize
    ]

    if delegate_call.value == 1:
        call_lll = ['delegatecall', gas, to] + common_call_lll
    else:
        call_lll = ['call', gas, to, value] + common_call_lll

    # build sequence LLL
    if outsize:
        # only copy the return value to memory if outsize > 0
        seq = ['seq', copier, ['assert', call_lll], ['mstore', output_node, outsize], output_node]
        typ = ByteArrayType(outsize)
    else:
        seq = ['seq', copier, ['assert', call_lll]]
        typ = None

    return LLLnode.from_list(seq, typ=typ, location="memory", pos=getpos(expr))


@signature('address', 'uint256')
def send(expr, args, kwargs, context):
    to, value = args
    if context.is_constant():
        raise ConstancyViolation(
            f"Cannot send ether inside {context.pp_constancy()}!",
            expr,
        )
    return LLLnode.from_list(
        ['assert', ['call', 0, to, value, 0, 0, 0, 0]],
        typ=None,
        pos=getpos(expr),
    )


@signature('address')
def selfdestruct(expr, args, kwargs, context):
    if context.is_constant():
        raise ConstancyViolation(
            f"Cannot {expr.func.id} inside {context.pp_constancy()}!",
            expr.func,
        )
    return LLLnode.from_list(['selfdestruct', args[0]], typ=None, pos=getpos(expr))


@signature(('uint256'))
def blockhash(expr, args, kwargs, contact):
    return LLLnode.from_list(
        ['blockhash', ['uclamplt', ['clampge', args[0], ['sub', ['number'], 256]], 'number']],
        typ=BaseType('bytes32'),
        pos=getpos(expr),
    )


<<<<<<< HEAD
@signature('bytes', '*')
def _RLPlist(expr, args, kwargs, context):
    # Second argument must be a list of types
    if not isinstance(args[1], vy_ast.List):
        raise TypeMismatch("Expecting list of types for second argument", args[1])
    if len(args[1].elts) == 0:
        raise TypeMismatch("RLP list must have at least one item", expr)
    if len(args[1].elts) > 32:
        raise TypeMismatch("RLP list must have at most 32 items", expr)
    # Get the output format
    _format = []
    for arg in args[1].elts:
        if isinstance(arg, vy_ast.Name) and arg.id == "bytes":
            subtyp = ByteArrayType(args[0].typ.maxlen)
        else:
            subtyp = context.parse_type(arg, 'memory')
            if not isinstance(subtyp, BaseType):
                raise TypeMismatch("RLP lists only accept BaseTypes and byte arrays", arg)
            if not is_base_type(subtyp, ('int128', 'uint256', 'bytes32', 'address', 'bool')):
                raise TypeMismatch(f"Unsupported base type: {subtyp.typ}", arg)
        _format.append(subtyp)
    output_type = TupleType(_format)
    output_placeholder_type = ByteArrayType(
        (2 * len(_format) + 1 + get_size_of_type(output_type)) * 32,
    )
    output_placeholder = context.new_placeholder(output_placeholder_type)
    output_node = LLLnode.from_list(
        output_placeholder,
        typ=output_placeholder_type,
        location='memory',
    )
    # Create a decoder for each element in the tuple
    decoder = []
    for i, typ in enumerate(_format):
        # Decoder for bytes32
        if is_base_type(typ, 'bytes32'):
            decoder.append(LLLnode.from_list(
                [
                    'seq',
                    [
                        'assert',
                        [
                            'eq',
                            [
                                'mload',
                                [
                                    'add',
                                    output_node,
                                    ['mload', ['add', output_node, 32 * i]],
                                ],
                            ],
                            32,
                        ],
                    ],
                    [
                        'mload',
                        [
                            'add',
                            32,
                            [
                                'add',
                                output_node,
                                ['mload', ['add', output_node, 32 * i]],
                            ],
                        ],
                    ],
                ],
                typ,
                annotation='getting and checking bytes32 item',
            ))
        # Decoder for address
        elif is_base_type(typ, 'address'):
            decoder.append(LLLnode.from_list(
                [
                    'seq',
                    [
                        'assert',
                        [
                            'eq',
                            [
                                'mload',
                                [
                                    'add',
                                    output_node,
                                    ['mload', ['add', output_node, 32 * i]],
                                ],
                            ],
                            20,
                        ]
                    ],
                    [
                        'mod',
                        [
                            'mload',
                            [
                                'add',
                                20,
                                ['add', output_node, ['mload', ['add', output_node, 32 * i]]],
                            ],
                        ],
                        ['mload', MemoryPositions.ADDRSIZE],
                    ]
                ],
                typ,
                annotation='getting and checking address item',
            ))
        # Decoder for bytes
        elif isinstance(typ, ByteArrayType):
            decoder.append(LLLnode.from_list(
                [
                    'add',
                    output_node,
                    ['mload', ['add', output_node, 32 * i]],
                ],
                typ,
                location='memory',
                annotation='getting byte array',
            ))
        # Decoder for num and uint256
        elif is_base_type(typ, ('int128', 'uint256')):
            bytez = LLLnode.from_list(
                [
                    'add',
                    output_node,
                    ['mload', ['add', output_node, 32 * i]],
                ],
                typ,
                location='memory',
                annotation=f'getting and checking {typ.typ}',
            )
            decoder.append(byte_array_to_num(bytez, expr, typ.typ))
        # Decoder for bools
        elif is_base_type(typ, ('bool')):
            # This is basically a really clever way to test for a
            # length-prefixed one or zero. We take the 32 bytes starting one
            # byte *after* the start of the length declaration; this includes
            # the last 31 bytes of the length and the first byte of the value.
            # 0 corresponds to length 0, first byte 0, and 257 corresponds to
            # length 1, first byte \x01
            decoder.append(LLLnode.from_list(
                [
                    'with', '_ans', [
                        'mload',
                        [
                            'add',
                            1,
                            ['add', output_node, ['mload', ['add', output_node, 32 * i]]]
                        ],
                    ],
                    [
                        'seq',
                        ['assert', ['or', ['eq', '_ans', 0], ['eq', '_ans', 257]]],
                        ['div', '_ans', 257],
                    ],
                ],
                typ,
                annotation='getting and checking bool',
            ))
        else:
            # Should never reach because of top level base level check.
            raise Exception("Type not yet supported")  # pragma: no cover
    # Copy the input data to memory
    if args[0].location == "memory":
        variable_pointer = args[0]
    elif args[0].location == "storage":
        placeholder = context.new_placeholder(args[0].typ)
        placeholder_node = LLLnode.from_list(placeholder, typ=args[0].typ, location='memory')
        copier = make_byte_array_copier(
            placeholder_node,
            LLLnode.from_list('_ptr', typ=args[0].typ, location=args[0].location),
        )
        variable_pointer = ['with', '_ptr', args[0], ['seq', copier, placeholder_node]]
    else:
        # Should never reach because of top level base level check.
        raise Exception("Location not yet supported")  # pragma: no cover
    # Decode the input data
    initial_setter = LLLnode.from_list(
        ['seq',
            ['with', '_sub', variable_pointer,
                ['pop', ['call',
                         1500 + 400 * len(_format) + 10 * len(args),
                         LLLnode.from_list(RLP_DECODER_ADDRESS, annotation='RLP decoder'),
                         0,
                         ['add', '_sub', 32],
                         ['mload', '_sub'],
                         output_node,
                         64 * len(_format) + 32 + 32 * get_size_of_type(output_type)]]],
            ['assert', ['eq', ['mload', output_node], 32 * len(_format) + 32]]],
        typ=None)
    # Shove the input data decoder in front of the first variable decoder
    decoder[0] = LLLnode.from_list(
        ['seq', initial_setter, decoder[0]],
        typ=decoder[0].typ,
        location=decoder[0].location,
    )
    return LLLnode.from_list(
        ["multi"] + decoder,
        typ=output_type,
        location='memory',
        pos=getpos(expr),
    )


=======
>>>>>>> e2424c50
@signature('*', ('bytes32', 'bytes'))
def raw_log(expr, args, kwargs, context):
    if not isinstance(args[0], vy_ast.List) or len(args[0].elts) > 4:
        raise StructureException("Expecting a list of 0-4 topics as first argument", args[0])
    topics = []
    for elt in args[0].elts:
        arg = Expr.parse_value_expr(elt, context)
        if not is_base_type(arg.typ, 'bytes32'):
            raise TypeMismatch("Expecting a bytes32 argument as topic", elt)
        topics.append(arg)
    if args[1].typ == BaseType('bytes32'):
        placeholder = context.new_placeholder(BaseType('bytes32'))
        return LLLnode.from_list(
            ['seq',
                ['mstore', placeholder, unwrap_location(args[1])],
                [
                    "log" + str(len(topics)),
                    placeholder,
                    32,
                ] + topics], typ=None, pos=getpos(expr))
    if args[1].location == "memory":
        return LLLnode.from_list([
            "with", "_arr", args[1], [
                "log" + str(len(topics)),
                ["add", "_arr", 32],
                ["mload", "_arr"],
            ] + topics
        ], typ=None, pos=getpos(expr))
    placeholder = context.new_placeholder(args[1].typ)
    placeholder_node = LLLnode.from_list(placeholder, typ=args[1].typ, location='memory')
    copier = make_byte_array_copier(
        placeholder_node,
        LLLnode.from_list('_sub', typ=args[1].typ, location=args[1].location),
        pos=getpos(expr),
    )
    return LLLnode.from_list(
        [
            "with", "_sub", args[1],
            [
                "seq",
                copier,
                [
                    "log" + str(len(topics)),
                    ["add", placeholder_node, 32],
                    ["mload", placeholder_node],
                ] + topics
            ],
        ],
        typ=None,
        pos=getpos(expr),
    )


@signature('uint256', 'uint256')
def bitwise_and(expr, args, kwargs, context):
    return LLLnode.from_list(['and', args[0], args[1]], typ=BaseType('uint256'), pos=getpos(expr))


@signature('uint256', 'uint256')
def bitwise_or(expr, args, kwargs, context):
    return LLLnode.from_list(['or', args[0], args[1]], typ=BaseType('uint256'), pos=getpos(expr))


@signature('uint256', 'uint256')
def bitwise_xor(expr, args, kwargs, context):
    return LLLnode.from_list(['xor', args[0], args[1]], typ=BaseType('uint256'), pos=getpos(expr))


@signature('uint256', 'uint256', 'uint256')
def uint256_addmod(expr, args, kwargs, context):
    return LLLnode.from_list(
        [
            'seq',
            ['assert', args[2]],
            ['addmod', args[0], args[1], args[2]],
        ],
        typ=BaseType('uint256'),
        pos=getpos(expr),
    )


@signature('uint256', 'uint256', 'uint256')
def uint256_mulmod(expr, args, kwargs, context):
    return LLLnode.from_list(
        [
            'seq',
            ['assert', args[2]],
            ['mulmod', args[0], args[1], args[2]],
        ],
        typ=BaseType('uint256'),
        pos=getpos(expr),
    )


@signature('uint256')
def bitwise_not(expr, args, kwargs, context):
    return LLLnode.from_list(['not', args[0]], typ=BaseType('uint256'), pos=getpos(expr))


@signature('uint256', 'int128')
def shift(expr, args, kwargs, context):

    if args[1].typ.is_literal:
        shift_abs = abs(args[1].value)
    else:
        shift_abs = ['sub', 0, '_s']

    if version_check(begin="constantinople"):
        left_shift = ['shl', '_s', '_v']
        right_shift = ['shr', shift_abs, '_v']
    else:
        # If second argument is positive, left-shift so multiply by a power of two
        # If it is negative, divide by a power of two
        # node that if the abs of the second argument >= 256, then in the EVM
        # 2**(second arg) = 0, and multiplying OR dividing by 0 gives 0
        left_shift = ['mul', '_v', ['exp', 2, '_s']]
        right_shift = ['div', '_v', ['exp', 2, shift_abs]]

    if not args[1].typ.is_literal:
        node_list = ['if', ['slt', '_s', 0], right_shift, left_shift]
    elif args[1].value >= 0:
        node_list = left_shift
    else:
        node_list = right_shift

    return LLLnode.from_list(
        [
            'with', '_v', args[0], [
                'with', '_s', args[1],
                    node_list,
            ],
        ],
        typ=BaseType('uint256'),
        pos=getpos(expr),
    )


def get_create_forwarder_to_bytecode():
    from vyper.compile_lll import (
        assembly_to_evm,
        num_to_bytearray
    )
    code_a = [
        'PUSH1', 0x33,
        'PUSH1', 0x0c,
        'PUSH1', 0x00,
        'CODECOPY',
        'PUSH1', 0x33,
        'PUSH1', 0x00,
        'RETURN',
        'CALLDATASIZE',
        'PUSH1', 0x00,
        'PUSH1', 0x00,
        'CALLDATACOPY',
        'PUSH2', num_to_bytearray(0x1000),
        'PUSH1', 0x00,
        'CALLDATASIZE',
        'PUSH1', 0x00,
        'PUSH20',  # [address to delegate to]
    ]
    code_b = [
        'GAS',
        'DELEGATECALL',
        'PUSH1', 0x2c,  # jumpdest of whole program.
        'JUMPI',
        'PUSH1', 0x0,
        'DUP1',
        'REVERT',
        'JUMPDEST',
        'PUSH2', num_to_bytearray(0x1000),
        'PUSH1', 0x00,
        'RETURN'
    ]
    return assembly_to_evm(code_a)[0] + (b'\x00' * 20) + assembly_to_evm(code_b)[0]


@signature('address', value=Optional('uint256', zero_value))
def create_forwarder_to(expr, args, kwargs, context):

    value = kwargs['value']
    if context.is_constant():
        raise ConstancyViolation(
            f"Cannot make calls from {context.pp_constancy()}",
            expr,
        )
    placeholder = context.new_placeholder(ByteArrayType(96))

    kode = get_create_forwarder_to_bytecode()
    high = bytes_to_int(kode[:32])
    low = bytes_to_int((kode + b'\x00' * 32)[47:79])

    return LLLnode.from_list(
        [
            'seq',
            ['mstore', placeholder, high],
            ['mstore', ['add', placeholder, 27], ['mul', args[0], 2**96]],
            ['mstore', ['add', placeholder, 47], low],
            ['clamp_nonzero', ['create', value, placeholder, 96]],
        ],
        typ=BaseType('address'),
        pos=getpos(expr),
        add_gas_estimate=11000,
    )


@signature(('int128', 'decimal', 'uint256'), ('int128', 'decimal', 'uint256'))
def _min(expr, args, kwargs, context):
    return minmax(expr, args, kwargs, context, 'gt')


@signature(('int128', 'decimal', 'uint256'), ('int128', 'decimal', 'uint256'))
def _max(expr, args, kwargs, context):
    return minmax(expr, args, kwargs, context, 'lt')


def minmax(expr, args, kwargs, context, comparator):
    def _can_compare_with_uint256(operand):
        if operand.typ.typ == 'uint256':
            return True
        elif operand.typ.typ == 'int128' and operand.typ.is_literal and SizeLimits.in_bounds('uint256', operand.value):  # noqa: E501
            return True
        return False

    left, right = args[0], args[1]
    if left.typ.typ == right.typ.typ:
        if left.typ.typ != 'uint256':
            # if comparing like types that are not uint256, use SLT or SGT
            comparator = f's{comparator}'
        o = ['if', [comparator, '_l', '_r'], '_r', '_l']
        otyp = left.typ
        otyp.is_literal = False
    elif _can_compare_with_uint256(left) and _can_compare_with_uint256(right):
        o = ['if', [comparator, '_l', '_r'], '_r', '_l']
        if right.typ.typ == 'uint256':
            otyp = right.typ
        else:
            otyp = left.typ
        otyp.is_literal = False
    else:
        raise TypeMismatch(
            f"Minmax types incompatible: {left.typ.typ} {right.typ.typ}"
        )
    return LLLnode.from_list(
        ['with', '_l', left, ['with', '_r', right, o]],
        typ=otyp,
        pos=getpos(expr),
    )


@signature('decimal')
def sqrt(expr, args, kwargs, context):
    from vyper.functions.utils import (
        generate_inline_function,
    )
    arg = args[0]
    sqrt_code = """
assert x >= 0.0
z: decimal = 0.0

if x == 0.0:
    z = 0.0
else:
    z = x / 2.0 + 0.5
    y: decimal = x

    for i in range(256):
        if z == y:
            break
        y = z
        z = (x / z + z) / 2.0
    """

    x_type = BaseType('decimal')
    placeholder_copy = ['pass']
    # Steal current position if variable is already allocated.
    if arg.value == 'mload':
        new_var_pos = arg.args[0]
    # Other locations need to be copied.
    else:
        new_var_pos = context.new_placeholder(x_type)
        placeholder_copy = ['mstore', new_var_pos, arg]
    # Create input variables.
    variables = {
        'x': VariableRecord(
            name='x',
            pos=new_var_pos,
            typ=x_type,
            mutable=False
        )
    }
    # Generate inline LLL.
    new_ctx, sqrt_lll = generate_inline_function(
        code=sqrt_code,
        variables=variables,
        memory_allocator=context.memory_allocator
    )
    return LLLnode.from_list(
        [
            'seq_unchecked',
            placeholder_copy,  # load x variable
            sqrt_lll,
            ['mload', new_ctx.vars['z'].pos]  # unload z variable into the stack,
        ],
        typ=BaseType('decimal'),
        pos=getpos(expr),
    )


def empty(expr, context):
    if len(expr.args) != 1:
        raise ArgumentException('function expects two parameters.', expr)
    output_type = context.parse_type(expr.args[0], expr.args[0])
    return LLLnode(None, typ=output_type, pos=getpos(expr))


DISPATCH_TABLE = {
    'floor': floor,
    'ceil': ceil,
    'convert': _convert,
    'slice': _slice,
    'len': _len,
    'concat': concat,
    'sha3': _sha3,
    'sha256': sha256,
    'method_id': method_id,
    'keccak256': _keccak256,
    'ecrecover': ecrecover,
    'ecadd': ecadd,
    'ecmul': ecmul,
    'extract32': extract32,
    'as_wei_value': as_wei_value,
    'raw_call': raw_call,
    'blockhash': blockhash,
    'bitwise_and': bitwise_and,
    'bitwise_or': bitwise_or,
    'bitwise_xor': bitwise_xor,
    'bitwise_not': bitwise_not,
    'uint256_addmod': uint256_addmod,
    'uint256_mulmod': uint256_mulmod,
    'sqrt': sqrt,
    'shift': shift,
    'create_forwarder_to': create_forwarder_to,
    'min': _min,
    'max': _max,
    'empty': empty,
}

STMT_DISPATCH_TABLE = {
    'assert_modifiable': assert_modifiable,
    'send': send,
    'selfdestruct': selfdestruct,
    'raw_call': raw_call,
    'raw_log': raw_log,
    'create_forwarder_to': create_forwarder_to,
}

BUILTIN_FUNCTIONS = {**STMT_DISPATCH_TABLE, **DISPATCH_TABLE}.keys()<|MERGE_RESOLUTION|>--- conflicted
+++ resolved
@@ -41,12 +41,6 @@
     ByteArrayType,
     ListType,
     StringType,
-<<<<<<< HEAD
-    TupleType,
-    get_size_of_type,
-=======
-    are_units_compatible,
->>>>>>> e2424c50
     is_base_type,
 )
 from vyper.types.convert import (
@@ -717,212 +711,6 @@
     )
 
 
-<<<<<<< HEAD
-@signature('bytes', '*')
-def _RLPlist(expr, args, kwargs, context):
-    # Second argument must be a list of types
-    if not isinstance(args[1], vy_ast.List):
-        raise TypeMismatch("Expecting list of types for second argument", args[1])
-    if len(args[1].elts) == 0:
-        raise TypeMismatch("RLP list must have at least one item", expr)
-    if len(args[1].elts) > 32:
-        raise TypeMismatch("RLP list must have at most 32 items", expr)
-    # Get the output format
-    _format = []
-    for arg in args[1].elts:
-        if isinstance(arg, vy_ast.Name) and arg.id == "bytes":
-            subtyp = ByteArrayType(args[0].typ.maxlen)
-        else:
-            subtyp = context.parse_type(arg, 'memory')
-            if not isinstance(subtyp, BaseType):
-                raise TypeMismatch("RLP lists only accept BaseTypes and byte arrays", arg)
-            if not is_base_type(subtyp, ('int128', 'uint256', 'bytes32', 'address', 'bool')):
-                raise TypeMismatch(f"Unsupported base type: {subtyp.typ}", arg)
-        _format.append(subtyp)
-    output_type = TupleType(_format)
-    output_placeholder_type = ByteArrayType(
-        (2 * len(_format) + 1 + get_size_of_type(output_type)) * 32,
-    )
-    output_placeholder = context.new_placeholder(output_placeholder_type)
-    output_node = LLLnode.from_list(
-        output_placeholder,
-        typ=output_placeholder_type,
-        location='memory',
-    )
-    # Create a decoder for each element in the tuple
-    decoder = []
-    for i, typ in enumerate(_format):
-        # Decoder for bytes32
-        if is_base_type(typ, 'bytes32'):
-            decoder.append(LLLnode.from_list(
-                [
-                    'seq',
-                    [
-                        'assert',
-                        [
-                            'eq',
-                            [
-                                'mload',
-                                [
-                                    'add',
-                                    output_node,
-                                    ['mload', ['add', output_node, 32 * i]],
-                                ],
-                            ],
-                            32,
-                        ],
-                    ],
-                    [
-                        'mload',
-                        [
-                            'add',
-                            32,
-                            [
-                                'add',
-                                output_node,
-                                ['mload', ['add', output_node, 32 * i]],
-                            ],
-                        ],
-                    ],
-                ],
-                typ,
-                annotation='getting and checking bytes32 item',
-            ))
-        # Decoder for address
-        elif is_base_type(typ, 'address'):
-            decoder.append(LLLnode.from_list(
-                [
-                    'seq',
-                    [
-                        'assert',
-                        [
-                            'eq',
-                            [
-                                'mload',
-                                [
-                                    'add',
-                                    output_node,
-                                    ['mload', ['add', output_node, 32 * i]],
-                                ],
-                            ],
-                            20,
-                        ]
-                    ],
-                    [
-                        'mod',
-                        [
-                            'mload',
-                            [
-                                'add',
-                                20,
-                                ['add', output_node, ['mload', ['add', output_node, 32 * i]]],
-                            ],
-                        ],
-                        ['mload', MemoryPositions.ADDRSIZE],
-                    ]
-                ],
-                typ,
-                annotation='getting and checking address item',
-            ))
-        # Decoder for bytes
-        elif isinstance(typ, ByteArrayType):
-            decoder.append(LLLnode.from_list(
-                [
-                    'add',
-                    output_node,
-                    ['mload', ['add', output_node, 32 * i]],
-                ],
-                typ,
-                location='memory',
-                annotation='getting byte array',
-            ))
-        # Decoder for num and uint256
-        elif is_base_type(typ, ('int128', 'uint256')):
-            bytez = LLLnode.from_list(
-                [
-                    'add',
-                    output_node,
-                    ['mload', ['add', output_node, 32 * i]],
-                ],
-                typ,
-                location='memory',
-                annotation=f'getting and checking {typ.typ}',
-            )
-            decoder.append(byte_array_to_num(bytez, expr, typ.typ))
-        # Decoder for bools
-        elif is_base_type(typ, ('bool')):
-            # This is basically a really clever way to test for a
-            # length-prefixed one or zero. We take the 32 bytes starting one
-            # byte *after* the start of the length declaration; this includes
-            # the last 31 bytes of the length and the first byte of the value.
-            # 0 corresponds to length 0, first byte 0, and 257 corresponds to
-            # length 1, first byte \x01
-            decoder.append(LLLnode.from_list(
-                [
-                    'with', '_ans', [
-                        'mload',
-                        [
-                            'add',
-                            1,
-                            ['add', output_node, ['mload', ['add', output_node, 32 * i]]]
-                        ],
-                    ],
-                    [
-                        'seq',
-                        ['assert', ['or', ['eq', '_ans', 0], ['eq', '_ans', 257]]],
-                        ['div', '_ans', 257],
-                    ],
-                ],
-                typ,
-                annotation='getting and checking bool',
-            ))
-        else:
-            # Should never reach because of top level base level check.
-            raise Exception("Type not yet supported")  # pragma: no cover
-    # Copy the input data to memory
-    if args[0].location == "memory":
-        variable_pointer = args[0]
-    elif args[0].location == "storage":
-        placeholder = context.new_placeholder(args[0].typ)
-        placeholder_node = LLLnode.from_list(placeholder, typ=args[0].typ, location='memory')
-        copier = make_byte_array_copier(
-            placeholder_node,
-            LLLnode.from_list('_ptr', typ=args[0].typ, location=args[0].location),
-        )
-        variable_pointer = ['with', '_ptr', args[0], ['seq', copier, placeholder_node]]
-    else:
-        # Should never reach because of top level base level check.
-        raise Exception("Location not yet supported")  # pragma: no cover
-    # Decode the input data
-    initial_setter = LLLnode.from_list(
-        ['seq',
-            ['with', '_sub', variable_pointer,
-                ['pop', ['call',
-                         1500 + 400 * len(_format) + 10 * len(args),
-                         LLLnode.from_list(RLP_DECODER_ADDRESS, annotation='RLP decoder'),
-                         0,
-                         ['add', '_sub', 32],
-                         ['mload', '_sub'],
-                         output_node,
-                         64 * len(_format) + 32 + 32 * get_size_of_type(output_type)]]],
-            ['assert', ['eq', ['mload', output_node], 32 * len(_format) + 32]]],
-        typ=None)
-    # Shove the input data decoder in front of the first variable decoder
-    decoder[0] = LLLnode.from_list(
-        ['seq', initial_setter, decoder[0]],
-        typ=decoder[0].typ,
-        location=decoder[0].location,
-    )
-    return LLLnode.from_list(
-        ["multi"] + decoder,
-        typ=output_type,
-        location='memory',
-        pos=getpos(expr),
-    )
-
-
-=======
->>>>>>> e2424c50
 @signature('*', ('bytes32', 'bytes'))
 def raw_log(expr, args, kwargs, context):
     if not isinstance(args[0], vy_ast.List) or len(args[0].elts) > 4:
