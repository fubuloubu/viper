--- conflicted
+++ resolved
@@ -176,27 +176,6 @@
         _positional = in_arg.typ.positional
 
         if input_type == 'uint256':
-<<<<<<< HEAD
-            if in_arg.typ.is_literal and not SizeLimits.in_bounds('int128', (in_arg.value * DECIMAL_DIVISOR)):
-                raise InvalidLiteralException("Number out of range: {}".format(in_arg.value), expr)
-            return LLLnode.from_list(
-                ['uclample', ['mul', in_arg, DECIMAL_DIVISOR],
-                ['mload', MemoryPositions.MAXDECIMAL]],
-                typ=BaseType('decimal', _unit, _positional),
-                pos=getpos(expr)
-            )
-
-        elif input_type == 'bytes32':
-            if in_arg.typ.is_literal and not SizeLimits.in_bounds('int128', (in_arg.value * DECIMAL_DIVISOR)):
-                raise InvalidLiteralException("Number out of range: {}".format(in_arg.value), expr)
-            return LLLnode.from_list(
-                ['clamp', ['mload', MemoryPositions.MINDECIMAL],
-                ['mul', in_arg, DECIMAL_DIVISOR],
-                ['mload', MemoryPositions.MAXDECIMAL]],
-                typ=BaseType('decimal', _unit, _positional),
-                pos=getpos(expr)
-            )
-=======
             if in_arg.typ.is_literal:
                 if not SizeLimits.in_bounds('int128', (in_arg.value * DECIMAL_DIVISOR)):
                     raise InvalidLiteralException("Number out of range: {}".format(in_arg.value), expr)
@@ -232,7 +211,6 @@
                     typ=BaseType('decimal', _unit, _positional),
                     pos=getpos(expr)
                 )
->>>>>>> 26403f41
 
         elif input_type in ('int128', 'bool'):
             return LLLnode.from_list(
